<<<<<<< HEAD
=======
/*
 * ------------------------------------------------------------
 * IMPORTANT: The contents of this file are auto-generated.
 *
 * This file may be updated by the Shopify admin theme editor
 * or related systems. Please exercise caution as any changes
 * made to this file may be overwritten.
 * ------------------------------------------------------------
 */
>>>>>>> 32490bf6
{
  "type": "footer",
  "name": "t:sections.footer-group.name",
  "sections": {
    "featured_collections_Fr8YmF": {
      "type": "featured-collections",
      "blocks": {
        "collection_n6ycmz": {
          "type": "collection",
          "settings": {
            "collection": "square-shower-tray",
            "products": [],
            "title": "Square Trays"
          }
        },
        "collection_nGdwHy": {
          "type": "collection",
          "settings": {
            "collection": "rectangular-shower-tray",
            "products": [],
            "title": "Rectangular Trays"
          }
        },
        "collection_NTGEiA": {
          "type": "collection",
          "settings": {
            "collection": "quadrant-trays",
            "products": [],
            "title": "Quadrant Trays"
          }
        },
        "collection_9icCtL": {
          "type": "collection",
          "settings": {
            "collection": "off-set-quadrant",
            "products": [],
            "title": "Offset Quadrant Trays"
          }
        },
        "collection_yqxAAw": {
          "type": "collection",
          "settings": {
            "collection": "walk-in-trays",
            "products": [],
            "title": "Walk-In Trays"
          }
        },
        "collection_g9VAMy": {
          "type": "collection",
          "settings": {
            "collection": "black-shower-trays",
            "products": [],
            "title": "Black Trays"
          }
        }
      },
      "block_order": [
        "collection_n6ycmz",
        "collection_nGdwHy",
        "collection_NTGEiA",
        "collection_9icCtL",
        "collection_yqxAAw",
        "collection_g9VAMy"
      ],
      "disabled": true,
      "settings": {
        "product_limit": 12,
        "columns": 5,
        "carousel_on_desktop": false,
        "show_view_all": false,
        "columns_mobile": "2",
        "swipe_on_mobile": true,
        "heading": "",
        "heading_size": "title-md",
        "heading_alignment": "text-left md:items-end md:flex-row",
        "heading_tag": "h2",
        "subheading": "",
        "description": "",
        "highlighted_text": "none",
        "highlighted_scribble": "circle",
        "color_text": "",
        "color_background": "",
        "gradient_background": "",
        "color_highlight": "",
        "gradient_highlight": "",
        "color_button_text": "",
        "color_button_background": "",
        "color_button_gradient": "",
        "padding_top": 72,
        "padding_bottom": 72,
        "divider": false,
        "full_width": false,
        "rounded": false
      }
    },
    "collection_list_GbUfLY": {
      "type": "collection-list",
      "blocks": {
        "collection_fM7BfV": {
          "type": "collection",
          "settings": {
            "collection": "hub-essentials",
<<<<<<< HEAD
            "image": "shopify:\/\/shop_images\/Screenshot2025-06-20at11.14.32.jpg",
=======
            "image": "shopify://shop_images/Screenshot2025-06-20at11.14.32.jpg",
>>>>>>> 32490bf6
            "title": "Hub Essentials",
            "description": "",
            "overlay_content": true,
            "color_text": "#ffffff",
            "color_overlay": "#000000",
            "overlay_opacity": 30
          }
        },
        "collection_RzfYAR": {
          "type": "collection",
          "settings": {
            "collection": "maxi-panels-1",
<<<<<<< HEAD
            "image": "shopify:\/\/shop_images\/Maxi-Truffle-Stone-QMBM06-900_8c03aaa0-aada-4c80-b849-d0be20035b44.webp",
=======
            "image": "shopify://shop_images/Maxi-Truffle-Stone-QMBM06-900_8c03aaa0-aada-4c80-b849-d0be20035b44.webp",
>>>>>>> 32490bf6
            "title": "Cladworks Maxi Panels",
            "description": "",
            "overlay_content": true,
            "color_text": "#ffffff",
            "color_overlay": "#000000",
            "overlay_opacity": 30
          }
        },
        "collection_LNRH9e": {
          "type": "collection",
          "settings": {
            "collection": "panel-trims",
<<<<<<< HEAD
            "image": "shopify:\/\/shop_images\/pxa.17-500x500.jpg",
=======
            "image": "shopify://shop_images/pxa.17-500x500.jpg",
>>>>>>> 32490bf6
            "title": "Panel Trims & Consumables",
            "description": "",
            "overlay_content": true,
            "color_text": "#ffffff",
            "color_overlay": "#000000",
            "overlay_opacity": 30
          }
        }
      },
      "block_order": [
        "collection_fM7BfV",
        "collection_RzfYAR",
        "collection_LNRH9e"
      ],
      "disabled": true,
      "settings": {
        "columns": 5,
        "carousel_on_desktop": false,
        "image_type": "collection",
        "image_ratio": "landscape",
        "show_products_count": true,
        "show_view_all": false,
        "columns_mobile": "1",
        "swipe_on_mobile": true,
        "heading": "Popular Ranges",
        "heading_size": "title-md",
        "heading_alignment": "text-left md:items-end md:flex-row",
        "heading_tag": "h2",
        "subheading": "",
        "description": "",
        "highlighted_text": "none",
        "highlighted_scribble": "circle",
        "color_text": "",
        "color_background": "",
        "gradient_background": "",
        "color_highlight": "",
        "gradient_highlight": "",
        "color_button_text": "",
        "color_button_background": "",
        "color_button_gradient": "",
        "padding_top": 32,
        "padding_bottom": 72,
        "divider": false,
        "full_width": false,
        "rounded": false
      }
    },
    "featured_collections_JAEXKt": {
      "type": "featured-collections",
      "blocks": {
        "collection_k6iFWd": {
          "type": "collection",
          "settings": {
            "collection": "the-elegance-collection",
            "products": [],
            "title": "The Elegance Collection"
          }
        },
        "collection_bqMc7x": {
          "type": "collection",
          "settings": {
            "collection": "the-harmony-collection",
            "products": [],
            "title": "The Harmony Collection"
          }
        },
        "collection_LixAKz": {
          "type": "collection",
          "settings": {
            "collection": "the-origins-collection",
            "products": [],
            "title": "The Origins Collection"
          }
        }
      },
      "block_order": [
        "collection_k6iFWd",
        "collection_bqMc7x",
        "collection_LixAKz"
      ],
      "disabled": true,
      "settings": {
        "product_limit": 6,
        "columns": 4,
        "carousel_on_desktop": true,
        "show_view_all": false,
        "columns_mobile": "1",
        "swipe_on_mobile": true,
        "heading": "",
        "heading_size": "title-md",
        "heading_alignment": "text-left md:items-end md:flex-row",
        "heading_tag": "h2",
        "subheading": "",
        "description": "",
        "highlighted_text": "none",
        "highlighted_scribble": "circle",
        "color_text": "",
        "color_background": "",
        "gradient_background": "",
        "color_highlight": "",
        "gradient_highlight": "",
        "color_button_text": "",
        "color_button_background": "",
        "color_button_gradient": "",
        "padding_top": 72,
        "padding_bottom": 72,
        "divider": false,
        "full_width": false,
        "rounded": false
      }
    },
    "multicolumn-with-icons": {
      "type": "multicolumn-with-icons",
      "blocks": {
        "column-1": {
          "type": "column",
          "settings": {
            "icon": "support",
            "custom_icon": "",
            "heading": "Customer service",
<<<<<<< HEAD
            "text": "<p>Got a query?<\/p><p>enquiries@bathroomtradehub.co.uk<\/p>",
=======
            "text": "<p>Got a query?</p><p>enquiries@bathroomtradehub.co.uk</p>",
>>>>>>> 32490bf6
            "highlighted_text": "none",
            "highlighted_scribble": "circle"
          }
        },
        "column-2": {
          "type": "column",
          "settings": {
            "icon": "box",
            "custom_icon": "",
            "heading": "Fast Free Local Delivery",
<<<<<<< HEAD
            "text": "<p>On orders over the value of £150 <\/p>",
=======
            "text": "<p>On orders over the value of £150 </p>",
>>>>>>> 32490bf6
            "highlighted_text": "none",
            "highlighted_scribble": "circle"
          }
        },
        "column-3": {
          "type": "column",
          "settings": {
            "icon": "users",
            "custom_icon": "",
            "heading": "Refer a friend",
<<<<<<< HEAD
            "text": "<p>Refer a friend and get 15% off each other.<\/p>",
=======
            "text": "<p>Refer a friend and get 15% off each other.</p>",
>>>>>>> 32490bf6
            "highlighted_text": "none",
            "highlighted_scribble": "circle"
          }
        },
        "column-4": {
          "type": "column",
          "settings": {
            "icon": "shield",
            "custom_icon": "",
            "heading": "Secure payment",
<<<<<<< HEAD
            "text": "<p>Your payment information is processed securely<\/p>",
=======
            "text": "<p>Your payment information is processed securely</p>",
>>>>>>> 32490bf6
            "highlighted_text": "none",
            "highlighted_scribble": "circle"
          }
        }
      },
      "block_order": [
        "column-1",
        "column-2",
        "column-3",
        "column-4"
      ],
      "disabled": true,
      "settings": {
        "style": "with-border",
        "columns": 4,
        "text_alignment": "left",
        "heading": "",
        "heading_size": "title-md",
        "heading_alignment": "text-center md:items-center",
        "heading_tag": "h2",
        "subheading": "",
        "description": "",
        "button_label": "",
        "button_link": "",
        "button_external": false,
        "button_icon": true,
        "highlighted_text": "none",
        "highlighted_scribble": "circle",
        "color_text": "",
        "color_background": "",
        "gradient_background": "",
        "color_highlight": "",
        "gradient_highlight": "",
        "color_button_text": "",
        "color_button_background": "",
        "color_button_gradient": "",
        "padding_top": 60,
        "padding_bottom": 60,
        "divider": true,
        "full_width": false,
        "rounded": false
      }
    },
    "footer": {
      "type": "footer",
      "blocks": {
        "logo_social": {
          "type": "logo_social",
          "settings": {
<<<<<<< HEAD
            "logo": "shopify:\/\/shop_images\/LOGOFOOTERDARKBG.png",
=======
            "logo": "shopify://shop_images/LOGOFOOTERDARKBG.png",
>>>>>>> 32490bf6
            "logo_height": 120,
            "show_social": true,
            "enable_follow_on_shop": false
          }
        },
        "link_list-1": {
          "type": "link_list",
          "settings": {
            "heading": "Quick links",
            "menu": "footer",
            "container_width": 95,
            "opened": false
          }
        },
        "brand_information": {
          "type": "brand_information",
          "settings": {
            "heading": "",
            "button_label_1": "01305 608599",
            "button_link_1": "tel:01305 648193",
            "button_label_2": "enquiries@bathroomtradehub.co.uk",
            "button_link_2": "",
            "button_label_3": "",
            "button_link_3": "",
            "button_label_4": "",
            "button_link_4": "",
            "container_width": 95,
            "font_size": 16,
            "opened": false
          }
        }
      },
      "block_order": [
        "logo_social",
        "link_list-1",
        "brand_information"
      ],
      "settings": {
        "invert_newsletter_others": true,
        "enable_newsletter": true,
        "newsletter_heading": "Stay in the loop with our newsletter",
        "newsletter_heading_size": "md:title-lg",
        "newsletter_text": "",
        "newsletter_logo_height": 50,
        "show_social": false,
        "enable_follow_on_shop": true,
        "color_text": "#ffffff",
        "color_background": "#1f1f1f",
        "gradient_background": "",
        "color_button_text": "#000000",
        "color_button_background": "#ffffff",
        "color_button_gradient": "",
        "padding_top": 72,
        "padding_bottom": 72,
        "divider": false,
        "full_width": true,
        "rounded": true,
        "enable_parallax": true
      }
    },
    "footer-copyright": {
      "type": "footer-copyright",
      "settings": {
        "enable_language_selector": true,
        "enable_country_selector": true,
        "show_policy": true,
        "show_payment_icons": true,
        "monochrome_payment_icons": false,
        "show_copyright": true,
        "copyright_text": "",
        "color_text": "#ffffff",
        "color_background": "#2acaf1",
        "gradient_background": "",
        "divider": false,
        "full_width": true,
        "rounded": true,
        "enable_parallax": true
      }
    },
    "scrolling_text_8JneRQ": {
      "type": "scrolling-text",
      "disabled": true,
      "name": "Scrolling text",
      "settings": {
        "direction": "left",
        "speed": 20,
        "grid_horizontal": 70,
        "enable_twin": false,
        "enable_parallax": true,
        "color_text": "",
        "color_background": "",
        "gradient_background": "",
        "color_highlight": "",
        "gradient_highlight": "",
        "padding_top": 36,
        "padding_bottom": 36,
        "divider": false,
        "rounded": false
      }
    }
  },
  "order": [
    "featured_collections_Fr8YmF",
    "collection_list_GbUfLY",
    "featured_collections_JAEXKt",
    "multicolumn-with-icons",
    "footer",
    "footer-copyright",
    "scrolling_text_8JneRQ"
  ]
}<|MERGE_RESOLUTION|>--- conflicted
+++ resolved
@@ -1,5 +1,3 @@
-<<<<<<< HEAD
-=======
 /*
  * ------------------------------------------------------------
  * IMPORTANT: The contents of this file are auto-generated.
@@ -9,7 +7,6 @@
  * made to this file may be overwritten.
  * ------------------------------------------------------------
  */
->>>>>>> 32490bf6
 {
   "type": "footer",
   "name": "t:sections.footer-group.name",
@@ -112,11 +109,7 @@
           "type": "collection",
           "settings": {
             "collection": "hub-essentials",
-<<<<<<< HEAD
-            "image": "shopify:\/\/shop_images\/Screenshot2025-06-20at11.14.32.jpg",
-=======
             "image": "shopify://shop_images/Screenshot2025-06-20at11.14.32.jpg",
->>>>>>> 32490bf6
             "title": "Hub Essentials",
             "description": "",
             "overlay_content": true,
@@ -129,11 +122,7 @@
           "type": "collection",
           "settings": {
             "collection": "maxi-panels-1",
-<<<<<<< HEAD
-            "image": "shopify:\/\/shop_images\/Maxi-Truffle-Stone-QMBM06-900_8c03aaa0-aada-4c80-b849-d0be20035b44.webp",
-=======
             "image": "shopify://shop_images/Maxi-Truffle-Stone-QMBM06-900_8c03aaa0-aada-4c80-b849-d0be20035b44.webp",
->>>>>>> 32490bf6
             "title": "Cladworks Maxi Panels",
             "description": "",
             "overlay_content": true,
@@ -146,11 +135,7 @@
           "type": "collection",
           "settings": {
             "collection": "panel-trims",
-<<<<<<< HEAD
-            "image": "shopify:\/\/shop_images\/pxa.17-500x500.jpg",
-=======
             "image": "shopify://shop_images/pxa.17-500x500.jpg",
->>>>>>> 32490bf6
             "title": "Panel Trims & Consumables",
             "description": "",
             "overlay_content": true,
@@ -271,11 +256,7 @@
             "icon": "support",
             "custom_icon": "",
             "heading": "Customer service",
-<<<<<<< HEAD
-            "text": "<p>Got a query?<\/p><p>enquiries@bathroomtradehub.co.uk<\/p>",
-=======
             "text": "<p>Got a query?</p><p>enquiries@bathroomtradehub.co.uk</p>",
->>>>>>> 32490bf6
             "highlighted_text": "none",
             "highlighted_scribble": "circle"
           }
@@ -286,11 +267,7 @@
             "icon": "box",
             "custom_icon": "",
             "heading": "Fast Free Local Delivery",
-<<<<<<< HEAD
-            "text": "<p>On orders over the value of £150 <\/p>",
-=======
             "text": "<p>On orders over the value of £150 </p>",
->>>>>>> 32490bf6
             "highlighted_text": "none",
             "highlighted_scribble": "circle"
           }
@@ -301,11 +278,7 @@
             "icon": "users",
             "custom_icon": "",
             "heading": "Refer a friend",
-<<<<<<< HEAD
-            "text": "<p>Refer a friend and get 15% off each other.<\/p>",
-=======
             "text": "<p>Refer a friend and get 15% off each other.</p>",
->>>>>>> 32490bf6
             "highlighted_text": "none",
             "highlighted_scribble": "circle"
           }
@@ -316,11 +289,7 @@
             "icon": "shield",
             "custom_icon": "",
             "heading": "Secure payment",
-<<<<<<< HEAD
-            "text": "<p>Your payment information is processed securely<\/p>",
-=======
             "text": "<p>Your payment information is processed securely</p>",
->>>>>>> 32490bf6
             "highlighted_text": "none",
             "highlighted_scribble": "circle"
           }
@@ -370,11 +339,7 @@
         "logo_social": {
           "type": "logo_social",
           "settings": {
-<<<<<<< HEAD
-            "logo": "shopify:\/\/shop_images\/LOGOFOOTERDARKBG.png",
-=======
             "logo": "shopify://shop_images/LOGOFOOTERDARKBG.png",
->>>>>>> 32490bf6
             "logo_height": 120,
             "show_social": true,
             "enable_follow_on_shop": false
