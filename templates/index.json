--- conflicted
+++ resolved
@@ -1,5 +1,3 @@
-<<<<<<< HEAD
-=======
 /*
  * ------------------------------------------------------------
  * IMPORTANT: The contents of this file are auto-generated.
@@ -9,7 +7,6 @@
  * made to this file may be overwritten.
  * ------------------------------------------------------------
  */
->>>>>>> 59268534
 {
   "sections": {
     "slideshow": {
@@ -18,21 +15,12 @@
         "slide-1": {
           "type": "image",
           "settings": {
-<<<<<<< HEAD
-            "image": "shopify:\/\/shop_images\/Durdle_Door_Overview.jpg",
-            "heading": "<em>Supporting the Local <\/em>Trade<em> and DIY of Dorset!<\/em>",
-            "heading_size": "title-md",
-            "heading_tag": "h2",
-            "button_label": "SHOP OUR ESSENTIALS",
-            "button_link": "shopify:\/\/collections\/hub-essentials",
-=======
             "image": "shopify://shop_images/Durdle_Door_Overview.jpg",
             "heading": "<em>Supporting the Local </em>Trade<em> and DIY of Dorset!</em>",
             "heading_size": "title-md",
             "heading_tag": "h2",
             "button_label": "SHOP OUR ESSENTIALS",
             "button_link": "shopify://collections/hub-essentials",
->>>>>>> 59268534
             "button_style": "primary",
             "button_external": false,
             "button_icon": false
@@ -41,21 +29,12 @@
         "image_h8F3QR": {
           "type": "image",
           "settings": {
-<<<<<<< HEAD
-            "image": "shopify:\/\/shop_images\/IMG_8017.heic",
-            "heading": "<em>Join HubPRO to see prices!<\/em>",
-            "heading_size": "title-md",
-            "heading_tag": "h2",
-            "button_label": "BECOME A MEMBER",
-            "button_link": "shopify:\/\/pages\/trade-sign-up",
-=======
             "image": "shopify://shop_images/IMG_8017.heic",
             "heading": "<em>Join HubPRO to see prices!</em>",
             "heading_size": "title-md",
             "heading_tag": "h2",
             "button_label": "BECOME A MEMBER",
             "button_link": "shopify://pages/trade-sign-up",
->>>>>>> 59268534
             "button_style": "primary",
             "button_external": false,
             "button_icon": false
@@ -64,20 +43,12 @@
         "image_WNzL7A": {
           "type": "image",
           "settings": {
-<<<<<<< HEAD
-            "image": "shopify:\/\/shop_images\/IMG_7744.heic",
-=======
             "image": "shopify://shop_images/IMG_7744.heic",
->>>>>>> 59268534
             "heading": "Save BIG on essentials!",
             "heading_size": "title-md",
             "heading_tag": "h2",
             "button_label": "Join HubPRO",
-<<<<<<< HEAD
-            "button_link": "shopify:\/\/pages\/trade-sign-up",
-=======
             "button_link": "shopify://pages/trade-sign-up",
->>>>>>> 59268534
             "button_style": "primary",
             "button_external": false,
             "button_icon": false
@@ -86,20 +57,12 @@
         "slide-2": {
           "type": "image",
           "settings": {
-<<<<<<< HEAD
-            "image": "shopify:\/\/shop_images\/MAXIPANELBANNER-01.png",
-=======
             "image": "shopify://shop_images/MAXIPANELBANNER-01.png",
->>>>>>> 59268534
             "heading": "",
             "heading_size": "title-md",
             "heading_tag": "h2",
             "button_label": "SHOP MAXI PANELS",
-<<<<<<< HEAD
-            "button_link": "shopify:\/\/metaobjects\/Page\/page-z3aq3vqc",
-=======
             "button_link": "shopify://metaobjects/Page/page-z3aq3vqc",
->>>>>>> 59268534
             "button_style": "primary",
             "button_external": false,
             "button_icon": false
@@ -108,20 +71,12 @@
         "image_NhPc9m": {
           "type": "image",
           "settings": {
-<<<<<<< HEAD
-            "image": "shopify:\/\/shop_images\/IMG_7740.heic",
-=======
             "image": "shopify://shop_images/IMG_7740.heic",
->>>>>>> 59268534
             "heading": "In-stock Products for Same-day Delivery",
             "heading_size": "title-lg tracking-heading",
             "heading_tag": "h2",
             "button_label": "SHOP IN-STOCK PRODUCTS",
-<<<<<<< HEAD
-            "button_link": "shopify:\/\/collections\/all",
-=======
             "button_link": "shopify://collections/all",
->>>>>>> 59268534
             "button_style": "primary",
             "button_external": false,
             "button_icon": false
@@ -166,11 +121,7 @@
         "text": {
           "type": "text",
           "settings": {
-<<<<<<< HEAD
-            "text": "<p>We stock a lot of the essentials needed for the modern day Bathroom Installer.. all at the best prices!<\/p><ul><li>Wall Panels<\/li><li>Toilets<\/li><li>Showers\/Shower Trays\/Enclosures<\/li><li>Brassware<\/li><li>Basins\/Basin Vanity Units<\/li><li>Radiators<\/li><li>Tools and Consumables<\/li><li>Mirrors<\/li><li>and Much more!<\/li><\/ul>",
-=======
             "text": "<p>We stock a lot of the essentials needed for the modern day Bathroom Installer.. all at the best prices!</p><ul><li>Wall Panels</li><li>Toilets</li><li>Showers/Shower Trays/Enclosures</li><li>Brassware</li><li>Basins/Basin Vanity Units</li><li>Radiators</li><li>Tools and Consumables</li><li>Mirrors</li><li>and Much more!</li></ul>",
->>>>>>> 59268534
             "text_font": "body",
             "text_size": "subtext-md",
             "text_max_size": 32,
@@ -198,25 +149,15 @@
       "settings": {
         "text_alignment": "left",
         "text_alignment_mobile": "left",
-<<<<<<< HEAD
-        "heading": "Exclusively For <em>Trade and DIY<\/em>",
-=======
         "heading": "Exclusively For <em>Trade and DIY</em>",
->>>>>>> 59268534
         "heading_size": "title-md",
         "heading_alignment": "text-left md:items-end md:flex-row",
         "heading_width": "small",
         "heading_tag": "h2",
         "subheading": "We sell quality products",
-<<<<<<< HEAD
-        "description": "<p>Bathroom Trade Hub has been created with the local tradesman in mind, the days of overpaying for what we class as 'the essentials' are over, join our exclusive and trade-only savers club where you can save money on everything!<\/p>",
-        "button_label": "SIGN UP FOR A TRADE ACCOUNT",
-        "button_link": "shopify:\/\/pages\/trade-sign-up",
-=======
         "description": "<p>Bathroom Trade Hub has been created with the local tradesman in mind, the days of overpaying for what we class as 'the essentials' are over, join our exclusive and trade-only savers club where you can save money on everything!</p>",
         "button_label": "SIGN UP FOR A TRADE ACCOUNT",
         "button_link": "shopify://pages/trade-sign-up",
->>>>>>> 59268534
         "button_external": false,
         "button_icon": true,
         "highlighted_text": "scribble",
@@ -248,11 +189,7 @@
             "image_ratio": "adapt",
             "heading": "Dorset Based Business",
             "heading_size": "text-lg-2xl",
-<<<<<<< HEAD
-            "text": "<p>We specifically cater for customers in Dorset. We offer FREE delivery on orders over £100+VAT within Dorset Postcodes. We also ship anywhere in the UK over a certain spend.<\/p>",
-=======
             "text": "<p>We specifically cater for customers in Dorset. We offer FREE delivery on orders over £100+VAT within Dorset Postcodes. We also ship anywhere in the UK over a certain spend.</p>",
->>>>>>> 59268534
             "button_label": "",
             "button_link": "",
             "button_style": "secondary",
@@ -271,11 +208,7 @@
             "image_ratio": "adapt",
             "heading": "Trade Counter",
             "heading_size": "text-lg-2xl",
-<<<<<<< HEAD
-            "text": "<p>Our Weymouth Branch is the perfect place to shop bathroom supplies in-store. We are open 8am - 5pm Monday to Friday and 8am-12pm Saturdays. Feel free to pop down!<\/p>",
-=======
             "text": "<p>Our Weymouth Branch is the perfect place to shop bathroom supplies in-store. We are open 8am - 5pm Monday to Friday and 8am-12pm Saturdays. Feel free to pop down!</p>",
->>>>>>> 59268534
             "button_label": "",
             "button_link": "",
             "button_style": "secondary",
@@ -294,11 +227,7 @@
             "image_ratio": "adapt",
             "heading": "Trade Portal",
             "heading_size": "text-lg-2xl",
-<<<<<<< HEAD
-            "text": "<p>Create a Bathroom Trade Hub account to access our products at your bespoke trade price and see stock levels in real time quickly and efficiently saving you time shopping around for prices!<\/p>",
-=======
             "text": "<p>Create a Bathroom Trade Hub account to access our products at your bespoke trade price and see stock levels in real time quickly and efficiently saving you time shopping around for prices!</p>",
->>>>>>> 59268534
             "button_label": "",
             "button_link": "",
             "button_style": "secondary",
@@ -484,11 +413,7 @@
           "type": "collection",
           "settings": {
             "collection": "consumables",
-<<<<<<< HEAD
-            "image": "shopify:\/\/shop_images\/Screenshot_2024-11-14_at_11.40.58_AM.png",
-=======
             "image": "shopify://shop_images/Screenshot_2024-11-14_at_11.40.58_AM.png",
->>>>>>> 59268534
             "title": "Consumables",
             "description": "View our range of consumables",
             "overlay_content": false,
@@ -501,11 +426,7 @@
           "type": "collection",
           "settings": {
             "collection": "showering",
-<<<<<<< HEAD
-            "image": "shopify:\/\/shop_images\/JTY035-nuie-web.png",
-=======
             "image": "shopify://shop_images/JTY035-nuie-web.png",
->>>>>>> 59268534
             "title": "Showers",
             "description": "View our range of showers",
             "overlay_content": false,
@@ -518,11 +439,7 @@
           "type": "collection",
           "settings": {
             "collection": "perform-panel",
-<<<<<<< HEAD
-            "image": "shopify:\/\/shop_images\/perform_panel.jpg",
-=======
             "image": "shopify://shop_images/perform_panel.jpg",
->>>>>>> 59268534
             "title": "Wall Panels",
             "description": "View our range of wall panels",
             "overlay_content": false,
@@ -535,11 +452,7 @@
           "type": "collection",
           "settings": {
             "collection": "heating",
-<<<<<<< HEAD
-            "image": "shopify:\/\/shop_images\/ST-50120-A_CUTOUT_001.jpg",
-=======
             "image": "shopify://shop_images/ST-50120-A_CUTOUT_001.jpg",
->>>>>>> 59268534
             "title": "Towel Heating",
             "description": "View our range of radiators",
             "overlay_content": false,
@@ -552,11 +465,7 @@
           "type": "collection",
           "settings": {
             "collection": "taps",
-<<<<<<< HEAD
-            "image": "shopify:\/\/shop_images\/HDY305-nuie-web.png",
-=======
             "image": "shopify://shop_images/HDY305-nuie-web.png",
->>>>>>> 59268534
             "title": "Brassware",
             "description": "View our range of brassware",
             "overlay_content": false,
@@ -569,11 +478,7 @@
           "type": "collection",
           "settings": {
             "collection": "wall-panels",
-<<<<<<< HEAD
-            "image": "shopify:\/\/shop_images\/multipanel-classic-Type-B-External-Corner_jpg.webp",
-=======
             "image": "shopify://shop_images/multipanel-classic-Type-B-External-Corner_jpg.webp",
->>>>>>> 59268534
             "title": "Finishing Trims",
             "description": "View our range of finishing trims",
             "overlay_content": false,
@@ -630,11 +535,7 @@
         "image-1": {
           "type": "image",
           "settings": {
-<<<<<<< HEAD
-            "image": "shopify:\/\/shop_images\/SEICENTO-PAN-SEAT_institu_28345430-7d27-4242-aa1a-eeec0937f54b.jpg",
-=======
             "image": "shopify://shop_images/SEICENTO-PAN-SEAT_institu_28345430-7d27-4242-aa1a-eeec0937f54b.jpg",
->>>>>>> 59268534
             "subheading": "RIMLESS CLOSE-COUPLED WC PACK",
             "heading": "RRP - £289 + VAT",
             "content_position": "end",
@@ -644,11 +545,7 @@
         "image-2": {
           "type": "image",
           "settings": {
-<<<<<<< HEAD
-            "image": "shopify:\/\/shop_images\/SEICENTO-PAN-SEAT_institu2-1.jpg",
-=======
             "image": "shopify://shop_images/SEICENTO-PAN-SEAT_institu2-1.jpg",
->>>>>>> 59268534
             "subheading": "CREATE A TRADE ACCOUNT AND",
             "heading": "LOG IN TO SEE YOUR PRICE",
             "content_position": "end",
@@ -664,11 +561,7 @@
         "layout": "horizontal",
         "image_height": "750px",
         "image_height_mobile": "300px",
-<<<<<<< HEAD
-        "heading": "<em>Bespoke discount structures<\/em>",
-=======
         "heading": "<em>Bespoke discount structures</em>",
->>>>>>> 59268534
         "heading_size": "title-md",
         "heading_alignment": "text-center md:items-center",
         "heading_tag": "h2",
@@ -775,11 +668,7 @@
           "type": "testimonial",
           "settings": {
             "icon": "quote",
-<<<<<<< HEAD
-            "text": "<p>Add customer reviews and testimonials to showcase your store’s happy customers.<\/p>",
-=======
             "text": "<p>Add customer reviews and testimonials to showcase your store’s happy customers.</p>",
->>>>>>> 59268534
             "author": "Author's name",
             "author_info": "",
             "author_url": "",
@@ -792,11 +681,7 @@
           "type": "testimonial",
           "settings": {
             "icon": "quote",
-<<<<<<< HEAD
-            "text": "<p>Add customer reviews and testimonials to showcase your store’s happy customers.<\/p>",
-=======
             "text": "<p>Add customer reviews and testimonials to showcase your store’s happy customers.</p>",
->>>>>>> 59268534
             "author": "Author's name",
             "author_info": "",
             "author_url": "",
@@ -809,11 +694,7 @@
           "type": "testimonial",
           "settings": {
             "icon": "quote",
-<<<<<<< HEAD
-            "text": "<p>Add customer reviews and testimonials to showcase your store’s happy customers.<\/p>",
-=======
             "text": "<p>Add customer reviews and testimonials to showcase your store’s happy customers.</p>",
->>>>>>> 59268534
             "author": "Author's name",
             "author_info": "",
             "author_url": "",
@@ -854,11 +735,7 @@
         "image-1": {
           "type": "image",
           "settings": {
-<<<<<<< HEAD
-            "image": "shopify:\/\/shop_images\/nuie-logo_black_new.svg",
-=======
             "image": "shopify://shop_images/nuie-logo_black_new.svg",
->>>>>>> 59268534
             "height": 60,
             "link": "",
             "accessibility_info": "",
@@ -868,11 +745,7 @@
         "image-2": {
           "type": "image",
           "settings": {
-<<<<<<< HEAD
-            "image": "shopify:\/\/shop_images\/Big_2020-12-14--12-38-11-273_jpg.webp",
-=======
             "image": "shopify://shop_images/Big_2020-12-14--12-38-11-273_jpg.webp",
->>>>>>> 59268534
             "height": 60,
             "link": "",
             "accessibility_info": "",
@@ -882,11 +755,7 @@
         "image-3": {
           "type": "image",
           "settings": {
-<<<<<<< HEAD
-            "image": "shopify:\/\/shop_images\/scudo-brand-logo_png.webp",
-=======
             "image": "shopify://shop_images/scudo-brand-logo_png.webp",
->>>>>>> 59268534
             "height": 60,
             "link": "",
             "accessibility_info": "",
@@ -896,11 +765,7 @@
         "image-4": {
           "type": "image",
           "settings": {
-<<<<<<< HEAD
-            "image": "shopify:\/\/shop_images\/hr-page-logo.png",
-=======
             "image": "shopify://shop_images/hr-page-logo.png",
->>>>>>> 59268534
             "height": 60,
             "link": "",
             "accessibility_info": "",
@@ -910,11 +775,7 @@
         "image-5": {
           "type": "image",
           "settings": {
-<<<<<<< HEAD
-            "image": "shopify:\/\/shop_images\/perform_panel.jpg",
-=======
             "image": "shopify://shop_images/perform_panel.jpg",
->>>>>>> 59268534
             "height": 60,
             "link": "",
             "accessibility_info": "",
@@ -924,11 +785,7 @@
         "image-6": {
           "type": "image",
           "settings": {
-<<<<<<< HEAD
-            "image": "shopify:\/\/shop_images\/multipanel-brand-logo.png",
-=======
             "image": "shopify://shop_images/multipanel-brand-logo.png",
->>>>>>> 59268534
             "height": 60,
             "link": "",
             "accessibility_info": "",
@@ -938,11 +795,7 @@
         "image_g6EkgF": {
           "type": "image",
           "settings": {
-<<<<<<< HEAD
-            "image": "shopify:\/\/shop_images\/everbuild-logo.png",
-=======
             "image": "shopify://shop_images/everbuild-logo.png",
->>>>>>> 59268534
             "height": 60,
             "link": "",
             "accessibility_info": "",
@@ -952,11 +805,7 @@
         "image_73TxH6": {
           "type": "image",
           "settings": {
-<<<<<<< HEAD
-            "image": "shopify:\/\/shop_images\/Soudal-logo-CB8DD414BB-seeklogo.com.png",
-=======
             "image": "shopify://shop_images/Soudal-logo-CB8DD414BB-seeklogo.com.png",
->>>>>>> 59268534
             "height": 60,
             "link": "",
             "accessibility_info": "",
@@ -966,11 +815,7 @@
         "image_QBgeEz": {
           "type": "image",
           "settings": {
-<<<<<<< HEAD
-            "image": "shopify:\/\/shop_images\/Logo_WEB-09.jpg",
-=======
             "image": "shopify://shop_images/Logo_WEB-09.jpg",
->>>>>>> 59268534
             "height": 60,
             "link": "",
             "accessibility_info": "",
@@ -980,11 +825,7 @@
         "image_LTCM7w": {
           "type": "image",
           "settings": {
-<<<<<<< HEAD
-            "image": "shopify:\/\/shop_images\/viva.jpg",
-=======
             "image": "shopify://shop_images/viva.jpg",
->>>>>>> 59268534
             "height": 80,
             "link": "",
             "accessibility_info": "",
@@ -994,11 +835,7 @@
         "image_UVLarq": {
           "type": "image",
           "settings": {
-<<<<<<< HEAD
-            "image": "shopify:\/\/shop_images\/Screenshot_2025-06-30_at_13.20.56.jpg",
-=======
             "image": "shopify://shop_images/Screenshot_2025-06-30_at_13.20.56.jpg",
->>>>>>> 59268534
             "height": 80,
             "link": "",
             "accessibility_info": "",
@@ -1078,11 +915,7 @@
         "logo_6YCLjM": {
           "type": "logo",
           "settings": {
-<<<<<<< HEAD
-            "image": "shopify:\/\/shop_images\/scudo_logo_fc32d616-c756-426d-9f85-1c7687bd73e2.jpg",
-=======
             "image": "shopify://shop_images/scudo_logo_fc32d616-c756-426d-9f85-1c7687bd73e2.jpg",
->>>>>>> 59268534
             "height": 80,
             "link": ""
           }
@@ -1090,11 +923,7 @@
         "logo_e9TGjE": {
           "type": "logo",
           "settings": {
-<<<<<<< HEAD
-            "image": "shopify:\/\/shop_images\/nuie_loho.jpg",
-=======
             "image": "shopify://shop_images/nuie_loho.jpg",
->>>>>>> 59268534
             "height": 80,
             "link": ""
           }
