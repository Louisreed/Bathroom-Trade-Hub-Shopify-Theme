<<<<<<< HEAD
=======
/*
 * ------------------------------------------------------------
 * IMPORTANT: The contents of this file are auto-generated.
 *
 * This file may be updated by the Shopify admin theme editor
 * or related systems. Please exercise caution as any changes
 * made to this file may be overwritten.
 * ------------------------------------------------------------
 */
>>>>>>> 68c2917b
{
  "sections": {
    "main-product": {
      "type": "main-product",
      "blocks": {
        "vendor": {
          "type": "text",
          "settings": {
            "icon": "none",
            "iwidth": "custom",
            "icon_width": 24,
            "text": "{{ product.vendor }}",
            "text_size": "text-base"
          }
        },
        "title": {
          "type": "title",
          "settings": {
            "title_size": "product-title-md",
            "title_size_mobile": "product-title-md",
            "show_price": true,
            "show_rating": false
          }
        },
        "description": {
          "type": "description",
          "settings": {
            "text_size": "text-base"
          }
        },
        "countdown": {
          "type": "countdown",
          "settings": {
            "heading": "Hurry up!",
            "subheading": "Sale end in:",
            "color_text": "#e11d48",
            "color_background": "#fff1f2",
            "gradient_background": ""
          }
        },
        "variant_picker": {
          "type": "variant_picker",
          "settings": {
            "show_variant_labels": true,
            "picker_type": "button",
            "enable_color_swatches": true,
            "color_swatch_type": "color",
            "size_chart": ""
          }
        },
        "inventory": {
          "type": "inventory",
          "settings": {
            "inventory_threshold": 10,
            "show_inventory_transfer": true,
            "show_inventory_quantity": "low",
            "color_scheme": "accent-1"
          }
        },
        "buy_buttons": {
          "type": "buy_buttons",
          "settings": {
            "show_quantity_selector": true,
            "show_price": false,
            "show_dynamic_checkout": true,
            "show_gift_card_recipient": true,
            "enable_back_in_stock": true,
            "show_back_in_stock_name": false,
            "show_back_in_stock_phone": false
          }
        },
        "pickup_availability": {
          "type": "pickup_availability",
          "settings": {}
        },
        "share": {
          "type": "share",
          "settings": {
            "share_label": "Share",
            "show_help_desk": true,
            "help_label": "Need help?",
            "help_type": "drawer",
            "help_page": "",
            "help_page_external": false
          }
        },
        "complementary": {
          "type": "complementary",
          "disabled": true,
          "settings": {
            "heading": "Pairs well with",
            "product_limit": 4,
            "show_vendor": false,
            "show_price": true
          }
        },
        "sticky_buy_button": {
          "type": "sticky_buy_button",
          "settings": {}
        }
      },
      "block_order": [
        "vendor",
        "title",
        "description",
        "countdown",
        "variant_picker",
        "inventory",
        "buy_buttons",
        "pickup_availability",
        "share",
        "complementary",
        "sticky_buy_button"
      ],
      "settings": {
        "enable_sticky_info": false,
        "media_size": 50,
        "gallery_layout": "thumbnail",
        "thumbnail_position": "below",
        "image_ratio": "square",
        "image_zoom": "lightbox",
        "hide_variants": false,
        "enable_video_autoplay": true,
        "enable_video_looping": true,
        "mobile_layout": "full_width",
        "image_ratio_mobile": "adapt_first",
        "mobile_thumbnail": false,
        "padding_top": 0,
        "padding_bottom": 84,
        "divider": false,
        "full_width": true,
        "rounded": false
      }
    },
    "help-drawer": {
      "type": "help-drawer",
      "blocks": {
        "content-1": {
          "type": "content",
          "settings": {
            "icon": "rocket",
            "heading": "Shipping Information",
<<<<<<< HEAD
            "text": "<p>Use this text to answer questions in as much detail as possible for your customers.<\/p>",
=======
            "text": "<p>Use this text to answer questions in as much detail as possible for your customers.</p>",
>>>>>>> 68c2917b
            "highlighted_text": "none",
            "highlighted_scribble": "circle",
            "color_text": "#b45309",
            "color_background": "#fffbeb",
            "gradient_background": "",
            "color_highlight": "#ffddbf",
            "gradient_highlight": ""
          }
        },
        "content-2": {
          "type": "content",
          "settings": {
            "icon": "headphone",
            "heading": "Customer Support",
<<<<<<< HEAD
            "text": "<p>Use this text to answer questions in as much detail as possible for your customers.<\/p>",
=======
            "text": "<p>Use this text to answer questions in as much detail as possible for your customers.</p>",
>>>>>>> 68c2917b
            "highlighted_text": "none",
            "highlighted_scribble": "circle",
            "color_text": "#0369a1",
            "color_background": "#f0f9ff",
            "gradient_background": "",
            "color_highlight": "#ffddbf",
            "gradient_highlight": ""
          }
        },
        "content-3": {
          "type": "content",
          "settings": {
            "icon": "chat_bubble",
            "heading": "FAQ’s",
<<<<<<< HEAD
            "text": "<p>Use this text to answer questions in as much detail as possible for your customers.<\/p>",
=======
            "text": "<p>Use this text to answer questions in as much detail as possible for your customers.</p>",
>>>>>>> 68c2917b
            "highlighted_text": "none",
            "highlighted_scribble": "circle",
            "color_text": "#be123c",
            "color_background": "#fff1f2",
            "gradient_background": "",
            "color_highlight": "#ffddbf",
            "gradient_highlight": ""
          }
        },
        "content-4": {
          "type": "content",
          "settings": {
            "icon": "phone",
            "heading": "Contact Us",
<<<<<<< HEAD
            "text": "<p>Use this text to answer questions in as much detail as possible for your customers.<\/p>",
=======
            "text": "<p>Use this text to answer questions in as much detail as possible for your customers.</p>",
>>>>>>> 68c2917b
            "highlighted_text": "none",
            "highlighted_scribble": "circle",
            "color_text": "#4d7c0f",
            "color_background": "#f7fee7",
            "gradient_background": "",
            "color_highlight": "#ffddbf",
            "gradient_highlight": ""
          }
        }
      },
      "block_order": [
        "content-1",
        "content-2",
        "content-3",
        "content-4"
      ],
      "disabled": true,
      "settings": {
        "heading": "Need help?",
<<<<<<< HEAD
        "description": "<p>If you have any questions, you are always welcome to contact us. We'll get back to you as soon as possible, within 24 hours on weekdays.<\/p>"
=======
        "description": "<p>If you have any questions, you are always welcome to contact us. We'll get back to you as soon as possible, within 24 hours on weekdays.</p>"
>>>>>>> 68c2917b
      }
    },
    "video-hero": {
      "type": "video-hero",
      "blocks": {
        "slide-1": {
          "type": "slide",
          "settings": {
            "heading": "Video slide 1",
            "heading_size": "title-lg tracking-heading",
            "heading_tag": "h2",
            "highlighted_text": "none",
            "highlighted_scribble": "circle"
          }
        },
        "slide-2": {
          "type": "slide",
          "settings": {
            "heading": "Video slide 2",
            "heading_size": "title-lg tracking-heading",
            "heading_tag": "h2",
            "highlighted_text": "none",
            "highlighted_scribble": "circle"
          }
        },
        "slide-3": {
          "type": "slide",
          "settings": {
            "heading": "Video slide 3",
            "heading_size": "title-lg tracking-heading",
            "heading_tag": "h2",
            "highlighted_text": "none",
            "highlighted_scribble": "circle"
          }
        },
        "slide-4": {
          "type": "slide",
          "settings": {
            "heading": "Video slide 4",
            "heading_size": "title-lg tracking-heading",
            "heading_tag": "h2",
            "highlighted_text": "none",
            "highlighted_scribble": "circle"
          }
        }
      },
      "block_order": [
        "slide-1",
        "slide-2",
        "slide-3",
        "slide-4"
      ],
      "disabled": true,
      "settings": {
        "transparent_header": false,
<<<<<<< HEAD
        "video_url": "https:\/\/www.youtube.com\/watch?v=_9VUPq3SxOc",
=======
        "video_url": "https://www.youtube.com/watch?v=_9VUPq3SxOc",
>>>>>>> 68c2917b
        "description": "",
        "enable_video_autoplay": true,
        "enable_video_looping": true,
        "content_width": "medium",
        "video_url_mobile": "",
        "color_text": "#ffffff",
        "color_highlight": "",
        "gradient_highlight": "",
        "color_overlay": "#000000",
        "overlay_opacity": 40,
        "padding_top": 0,
        "padding_bottom": 0,
        "divider": false,
        "full_width": true,
        "rounded": false
      }
    },
    "collage": {
      "type": "collage",
      "blocks": {
        "image-1": {
          "type": "image",
          "settings": {
<<<<<<< HEAD
            "subheading": "<em>Tagline<\/em>",
=======
            "subheading": "<em>Tagline</em>",
>>>>>>> 68c2917b
            "heading": "Example heading",
            "link": "",
            "invert_subheading_heading": false,
            "image_ratio": "landscape",
            "content_position": "md:items-end md:justify-center",
            "text_alignment": "center",
            "image_ratio_mobile": "landscape",
            "content_position_mobile": "items-end justify-center",
            "text_alignment_mobile": "center",
            "highlighted_text": "text",
            "highlighted_scribble": "circle",
            "color_text": "#ffffff",
            "color_highlight": "#fde047",
            "gradient_highlight": "",
            "color_overlay": "#000000",
            "overlay_opacity": 40
          }
        },
        "image-2": {
          "type": "image",
          "settings": {
<<<<<<< HEAD
            "subheading": "<em>Tagline<\/em>",
=======
            "subheading": "<em>Tagline</em>",
>>>>>>> 68c2917b
            "heading": "Example heading",
            "link": "",
            "invert_subheading_heading": false,
            "image_ratio": "portrait",
            "content_position": "md:items-end md:justify-start",
            "text_alignment": "left",
            "image_ratio_mobile": "portrait",
            "content_position_mobile": "items-end justify-start",
            "text_alignment_mobile": "left",
            "highlighted_text": "text",
            "highlighted_scribble": "circle",
            "color_text": "#ffffff",
            "color_highlight": "#fde047",
            "gradient_highlight": "",
            "color_overlay": "#000000",
            "overlay_opacity": 40
          }
        },
        "image-3": {
          "type": "image",
          "settings": {
<<<<<<< HEAD
            "subheading": "<em>Tagline<\/em>",
=======
            "subheading": "<em>Tagline</em>",
>>>>>>> 68c2917b
            "heading": "Example heading",
            "link": "",
            "invert_subheading_heading": false,
            "image_ratio": "portrait",
            "content_position": "md:items-start md:justify-end",
            "text_alignment": "right",
            "image_ratio_mobile": "portrait",
            "content_position_mobile": "items-start justify-end",
            "text_alignment_mobile": "right",
            "highlighted_text": "text",
            "highlighted_scribble": "circle",
            "color_text": "#ffffff",
            "color_highlight": "#fde047",
            "gradient_highlight": "",
            "color_overlay": "#000000",
            "overlay_opacity": 40
          }
        },
        "image-4": {
          "type": "image",
          "settings": {
<<<<<<< HEAD
            "subheading": "<em>Tagline<\/em>",
=======
            "subheading": "<em>Tagline</em>",
>>>>>>> 68c2917b
            "heading": "Example heading",
            "link": "",
            "invert_subheading_heading": true,
            "image_ratio": "landscape",
            "content_position": "md:items-end md:justify-end",
            "text_alignment": "right",
            "image_ratio_mobile": "landscape",
            "content_position_mobile": "items-end justify-end",
            "text_alignment_mobile": "right",
            "highlighted_text": "text",
            "highlighted_scribble": "circle",
            "color_text": "#ffffff",
            "color_highlight": "#fde047",
            "gradient_highlight": "",
            "color_overlay": "#000000",
            "overlay_opacity": 40
          }
        }
      },
      "block_order": [
        "image-1",
        "image-2",
        "image-3",
        "image-4"
      ],
      "disabled": true,
      "settings": {
        "heading": "Collage",
        "heading_size": "title-md",
        "heading_alignment": "text-left md:items-end md:flex-row",
        "heading_tag": "h2",
        "subheading": "",
<<<<<<< HEAD
        "description": "<p>Share information about your brand with your customers. Describe a product, make announcements, or welcome customers to your store.<\/p>",
=======
        "description": "<p>Share information about your brand with your customers. Describe a product, make announcements, or welcome customers to your store.</p>",
>>>>>>> 68c2917b
        "button_label": "View more",
        "button_link": "",
        "button_external": false,
        "button_icon": true,
        "highlighted_text": "scribble",
        "highlighted_scribble": "basic-underline",
        "color_text": "",
        "color_background": "",
        "gradient_background": "",
        "color_highlight": "",
        "gradient_highlight": "",
        "color_button_text": "",
        "color_button_background": "",
        "color_button_gradient": "",
        "padding_top": 72,
        "padding_bottom": 0,
        "divider": false,
        "full_width": false,
        "rounded": false,
        "enable_parallax": true
      }
    },
    "image-with-text-1": {
      "type": "image-with-text",
      "blocks": {
        "image": {
          "type": "image",
          "settings": {
            "image_width": "custom",
            "image_max_width": 50,
            "image_max_width_mobile": 50
          }
        },
        "heading": {
          "type": "heading",
          "settings": {
            "heading": "Image with text",
            "heading_size": "title-md",
            "heading_tag": "h2",
            "highlighted_text": "none",
            "highlighted_scribble": "circle"
          }
        },
        "text": {
          "type": "text",
          "settings": {
<<<<<<< HEAD
            "text": "<p>Share information about your brand with your customers. Describe a product, make announcements, or welcome customers to your store.<\/p>",
=======
            "text": "<p>Share information about your brand with your customers. Describe a product, make announcements, or welcome customers to your store.</p>",
>>>>>>> 68c2917b
            "text_font": "body",
            "text_size": "subtext-md",
            "text_max_size": 32,
            "text_line_height": 1.6,
            "text_letter_spacing": 0,
            "text_capitalize": false,
            "secondary_color": false,
            "highlighted_text": "none",
            "highlighted_scribble": "circle"
          }
        }
      },
      "block_order": [
        "image",
        "heading",
        "text"
      ],
      "disabled": true,
      "settings": {
        "image_height": "600px",
        "image_width": "medium",
        "layout": "image_first",
        "text_alignment": "left",
        "content_position": "align-self-center",
        "image_height_mobile": "400px",
        "text_alignment_mobile": "left",
        "color_text": "#171717",
        "color_background": "",
        "gradient_background": "",
        "color_background_2": "#fafafa",
        "gradient_background_2": "",
        "color_highlight": "",
        "gradient_highlight": "",
        "color_button_text": "",
        "color_button_background": "",
        "color_button_gradient": "",
        "padding_top": 72,
        "padding_bottom": 72,
        "divider": false,
        "full_width": false,
        "rounded": false,
        "enable_parallax": false,
        "parallax_direction": "vertical"
      }
    },
    "scrolling-text": {
      "type": "scrolling-text",
      "blocks": {
        "text": {
          "type": "text",
          "settings": {
<<<<<<< HEAD
            "text": "<strong>Free shipping and returns<\/strong>",
=======
            "text": "<strong>Free shipping and returns</strong>",
>>>>>>> 68c2917b
            "text_size": 160,
            "text_font": "body",
            "highlighted_text": "none",
            "highlighted_scribble": "circle"
          }
        }
      },
      "block_order": [
        "text"
      ],
      "disabled": true,
      "settings": {
        "direction": "left",
        "speed": 5,
        "grid_horizontal": 70,
        "enable_twin": false,
        "enable_parallax": true,
        "color_text": "",
        "color_background": "",
        "gradient_background": "",
        "color_highlight": "",
        "gradient_highlight": "",
        "padding_top": 28,
        "padding_bottom": 28,
        "divider": false,
        "rounded": false
      }
    },
    "image-with-text-2": {
      "type": "image-with-text",
      "blocks": {
        "image": {
          "type": "image",
          "settings": {
            "image_width": "custom",
            "image_max_width": 50,
            "image_max_width_mobile": 50
          }
        },
        "heading": {
          "type": "heading",
          "settings": {
            "heading": "Image with text",
            "heading_size": "title-md",
            "heading_tag": "h2",
            "highlighted_text": "none",
            "highlighted_scribble": "circle"
          }
        },
        "text": {
          "type": "text",
          "settings": {
<<<<<<< HEAD
            "text": "<p>Share information about your brand with your customers. Describe a product, make announcements, or welcome customers to your store.<\/p>",
=======
            "text": "<p>Share information about your brand with your customers. Describe a product, make announcements, or welcome customers to your store.</p>",
>>>>>>> 68c2917b
            "text_font": "body",
            "text_size": "subtext-md",
            "text_max_size": 32,
            "text_line_height": 1.6,
            "text_letter_spacing": 0,
            "text_capitalize": false,
            "secondary_color": false,
            "highlighted_text": "none",
            "highlighted_scribble": "circle"
          }
        }
      },
      "block_order": [
        "image",
        "heading",
        "text"
      ],
      "disabled": true,
      "settings": {
        "image_height": "600px",
        "image_width": "medium",
        "layout": "text_first",
        "text_alignment": "left",
        "content_position": "align-self-center",
        "image_height_mobile": "400px",
        "text_alignment_mobile": "left",
        "color_text": "#171717",
        "color_background": "",
        "gradient_background": "",
        "color_background_2": "#fafafa",
        "gradient_background_2": "",
        "color_highlight": "",
        "gradient_highlight": "",
        "color_button_text": "",
        "color_button_background": "",
        "color_button_gradient": "",
        "padding_top": 72,
        "padding_bottom": 72,
        "divider": false,
        "full_width": false,
        "rounded": false,
        "enable_parallax": false,
        "parallax_direction": "vertical"
      }
    },
    "product-details": {
      "type": "product-details",
      "blocks": {
        "collapsible_tab-1": {
          "type": "collapsible_tab",
          "settings": {
            "icon": "none",
            "iwidth": "custom",
            "icon_width": 24,
            "heading": "Collapsible row 1",
<<<<<<< HEAD
            "content": "<p>Collapsible content 1<\/p>",
=======
            "content": "<p>Collapsible content 1</p>",
>>>>>>> 68c2917b
            "metafields": ""
          }
        },
        "collapsible_tab-2": {
          "type": "collapsible_tab",
          "settings": {
            "icon": "none",
            "iwidth": "custom",
            "icon_width": 24,
            "heading": "Collapsible row 2",
<<<<<<< HEAD
            "content": "<p>Collapsible content 2<\/p>",
=======
            "content": "<p>Collapsible content 2</p>",
>>>>>>> 68c2917b
            "metafields": ""
          }
        },
        "collapsible_tab-3": {
          "type": "collapsible_tab",
          "settings": {
            "icon": "none",
            "iwidth": "custom",
            "icon_width": 24,
            "heading": "Collapsible row 3",
<<<<<<< HEAD
            "content": "<p>Collapsible content 3<\/p>",
=======
            "content": "<p>Collapsible content 3</p>",
>>>>>>> 68c2917b
            "metafields": ""
          }
        },
        "collapsible_tab-4": {
          "type": "collapsible_tab",
          "settings": {
            "icon": "none",
            "iwidth": "custom",
            "icon_width": 24,
            "heading": "Collapsible row 4",
<<<<<<< HEAD
            "content": "<p>Collapsible content 4<\/p>",
=======
            "content": "<p>Collapsible content 4</p>",
>>>>>>> 68c2917b
            "metafields": ""
          }
        }
      },
      "block_order": [
        "collapsible_tab-1",
        "collapsible_tab-2",
        "collapsible_tab-3",
        "collapsible_tab-4"
      ],
      "disabled": true,
      "settings": {
        "style": "with-border",
        "open_first_row": true,
        "specifications_heading": "",
        "heading": "Product details",
        "heading_size": "title-md",
        "heading_alignment": "text-left md:items-end md:flex-row",
        "heading_tag": "h2",
        "subheading": "",
        "description": "",
        "button_label": "",
        "button_link": "",
        "button_external": false,
        "button_icon": true,
        "highlighted_text": "none",
        "highlighted_scribble": "circle",
        "color_text": "#000000",
        "color_background": "",
        "gradient_background": "",
        "color_highlight": "",
        "gradient_highlight": "",
        "color_button_text": "",
        "color_button_background": "",
        "color_button_gradient": "",
        "padding_top": 28,
        "padding_bottom": 28,
        "divider": false,
        "full_width": false,
        "rounded": false
      }
    },
    "faq": {
      "type": "faq",
      "blocks": {
        "question-1": {
          "type": "question",
          "settings": {
            "title": "Frequently asked question",
<<<<<<< HEAD
            "text": "<p>Use this text to answer questions in as much detail as possible for your customers.<\/p>",
=======
            "text": "<p>Use this text to answer questions in as much detail as possible for your customers.</p>",
>>>>>>> 68c2917b
            "highlighted_text": "none",
            "highlighted_scribble": "circle"
          }
        },
        "question-2": {
          "type": "question",
          "settings": {
            "title": "Frequently asked question",
<<<<<<< HEAD
            "text": "<p>Use this text to answer questions in as much detail as possible for your customers.<\/p>",
=======
            "text": "<p>Use this text to answer questions in as much detail as possible for your customers.</p>",
>>>>>>> 68c2917b
            "highlighted_text": "none",
            "highlighted_scribble": "circle"
          }
        },
        "question-3": {
          "type": "question",
          "settings": {
            "title": "Frequently asked question",
<<<<<<< HEAD
            "text": "<p>Use this text to answer questions in as much detail as possible for your customers.<\/p>",
=======
            "text": "<p>Use this text to answer questions in as much detail as possible for your customers.</p>",
>>>>>>> 68c2917b
            "highlighted_text": "none",
            "highlighted_scribble": "circle"
          }
        },
        "question-4": {
          "type": "question",
          "settings": {
            "title": "Frequently asked question",
<<<<<<< HEAD
            "text": "<p>Use this text to answer questions in as much detail as possible for your customers.<\/p>",
=======
            "text": "<p>Use this text to answer questions in as much detail as possible for your customers.</p>",
>>>>>>> 68c2917b
            "highlighted_text": "none",
            "highlighted_scribble": "circle"
          }
        },
        "question-5": {
          "type": "question",
          "settings": {
            "title": "Frequently asked question",
<<<<<<< HEAD
            "text": "<p>Use this text to answer questions in as much detail as possible for your customers.<\/p>",
=======
            "text": "<p>Use this text to answer questions in as much detail as possible for your customers.</p>",
>>>>>>> 68c2917b
            "highlighted_text": "none",
            "highlighted_scribble": "circle"
          }
        },
        "contact": {
          "type": "contact",
          "settings": {
            "heading": "Didn’t find your answer?",
<<<<<<< HEAD
            "text": "<p>Don't hestitate to contact us<\/p>",
=======
            "text": "<p>Don't hestitate to contact us</p>",
>>>>>>> 68c2917b
            "show_phone": false,
            "avatar_height": 60,
            "highlighted_text": "none",
            "highlighted_scribble": "circle"
          }
        }
      },
      "block_order": [
        "question-1",
        "question-2",
        "question-3",
        "question-4",
        "question-5",
        "contact"
      ],
      "disabled": true,
      "settings": {
        "style": "with-background",
        "heading": "FAQs",
        "heading_size": "title-lg tracking-heading",
        "heading_alignment": "text-left md:items-end md:flex-row",
        "heading_tag": "h2",
        "subheading": "",
<<<<<<< HEAD
        "description": "<p>Please read our <a href=\"#\" title=\"FAQ's\">FAQs<\/a> page to find out more.<\/p>",
=======
        "description": "<p>Please read our <a href=\"#\" title=\"FAQ's\">FAQs</a> page to find out more.</p>",
>>>>>>> 68c2917b
        "button_label": "",
        "button_link": "",
        "button_external": false,
        "button_icon": true,
        "highlighted_text": "none",
        "highlighted_scribble": "circle",
        "color_text": "#ffffff",
        "color_background": "#171717",
        "gradient_background": "",
        "color_highlight": "",
        "gradient_highlight": "",
        "color_button_text": "#171717",
        "color_button_background": "#ffffff",
        "color_button_gradient": "",
        "color_overlay": "#ffffff",
        "overlay_opacity": 4,
        "padding_top": 84,
        "padding_bottom": 84,
        "divider": false,
        "narrow": false,
        "rounded": false
      }
    },
    "recently-viewed": {
      "type": "recently-viewed",
      "disabled": true,
      "settings": {
        "product_limit": 6,
        "columns": 4,
        "carousel_on_desktop": true,
        "columns_mobile": "1",
        "swipe_on_mobile": true,
        "heading": "Recently Viewed",
        "heading_size": "title-md",
        "heading_alignment": "text-left md:items-end md:flex-row",
        "heading_tag": "h2",
        "subheading": "",
        "description": "",
        "highlighted_text": "none",
        "highlighted_scribble": "circle",
        "color_text": "",
        "color_background": "",
        "gradient_background": "",
        "color_highlight": "",
        "gradient_highlight": "",
        "color_button_text": "",
        "color_button_background": "",
        "color_button_gradient": "",
        "padding_top": 72,
        "padding_bottom": 72,
        "divider": false,
        "full_width": false,
        "rounded": false
      }
    },
    "product-recommendations": {
      "type": "product-recommendations",
      "settings": {
        "product_limit": 6,
        "columns": 4,
        "carousel_on_desktop": true,
        "columns_mobile": "1",
        "swipe_on_mobile": true,
        "heading": "You may also like",
        "heading_size": "title-md",
        "heading_alignment": "text-left md:items-end md:flex-row",
        "heading_tag": "h2",
        "subheading": "",
        "description": "",
        "highlighted_text": "none",
        "highlighted_scribble": "circle",
        "color_text": "",
        "color_background": "#fafafa",
        "gradient_background": "",
        "color_highlight": "",
        "gradient_highlight": "",
        "color_button_text": "",
        "color_button_background": "",
        "color_button_gradient": "",
        "padding_top": 72,
        "padding_bottom": 72,
        "divider": false,
        "full_width": false,
        "rounded": true
      }
    }
  },
  "order": [
    "main-product",
    "help-drawer",
    "video-hero",
    "collage",
    "image-with-text-1",
    "scrolling-text",
    "image-with-text-2",
    "product-details",
    "faq",
    "recently-viewed",
    "product-recommendations"
  ]
}<|MERGE_RESOLUTION|>--- conflicted
+++ resolved
@@ -1,5 +1,3 @@
-<<<<<<< HEAD
-=======
 /*
  * ------------------------------------------------------------
  * IMPORTANT: The contents of this file are auto-generated.
@@ -9,7 +7,6 @@
  * made to this file may be overwritten.
  * ------------------------------------------------------------
  */
->>>>>>> 68c2917b
 {
   "sections": {
     "main-product": {
@@ -152,11 +149,7 @@
           "settings": {
             "icon": "rocket",
             "heading": "Shipping Information",
-<<<<<<< HEAD
-            "text": "<p>Use this text to answer questions in as much detail as possible for your customers.<\/p>",
-=======
             "text": "<p>Use this text to answer questions in as much detail as possible for your customers.</p>",
->>>>>>> 68c2917b
             "highlighted_text": "none",
             "highlighted_scribble": "circle",
             "color_text": "#b45309",
@@ -171,11 +164,7 @@
           "settings": {
             "icon": "headphone",
             "heading": "Customer Support",
-<<<<<<< HEAD
-            "text": "<p>Use this text to answer questions in as much detail as possible for your customers.<\/p>",
-=======
             "text": "<p>Use this text to answer questions in as much detail as possible for your customers.</p>",
->>>>>>> 68c2917b
             "highlighted_text": "none",
             "highlighted_scribble": "circle",
             "color_text": "#0369a1",
@@ -190,11 +179,7 @@
           "settings": {
             "icon": "chat_bubble",
             "heading": "FAQ’s",
-<<<<<<< HEAD
-            "text": "<p>Use this text to answer questions in as much detail as possible for your customers.<\/p>",
-=======
             "text": "<p>Use this text to answer questions in as much detail as possible for your customers.</p>",
->>>>>>> 68c2917b
             "highlighted_text": "none",
             "highlighted_scribble": "circle",
             "color_text": "#be123c",
@@ -209,11 +194,7 @@
           "settings": {
             "icon": "phone",
             "heading": "Contact Us",
-<<<<<<< HEAD
-            "text": "<p>Use this text to answer questions in as much detail as possible for your customers.<\/p>",
-=======
             "text": "<p>Use this text to answer questions in as much detail as possible for your customers.</p>",
->>>>>>> 68c2917b
             "highlighted_text": "none",
             "highlighted_scribble": "circle",
             "color_text": "#4d7c0f",
@@ -233,11 +214,7 @@
       "disabled": true,
       "settings": {
         "heading": "Need help?",
-<<<<<<< HEAD
-        "description": "<p>If you have any questions, you are always welcome to contact us. We'll get back to you as soon as possible, within 24 hours on weekdays.<\/p>"
-=======
         "description": "<p>If you have any questions, you are always welcome to contact us. We'll get back to you as soon as possible, within 24 hours on weekdays.</p>"
->>>>>>> 68c2917b
       }
     },
     "video-hero": {
@@ -293,11 +270,7 @@
       "disabled": true,
       "settings": {
         "transparent_header": false,
-<<<<<<< HEAD
-        "video_url": "https:\/\/www.youtube.com\/watch?v=_9VUPq3SxOc",
-=======
         "video_url": "https://www.youtube.com/watch?v=_9VUPq3SxOc",
->>>>>>> 68c2917b
         "description": "",
         "enable_video_autoplay": true,
         "enable_video_looping": true,
@@ -321,11 +294,7 @@
         "image-1": {
           "type": "image",
           "settings": {
-<<<<<<< HEAD
-            "subheading": "<em>Tagline<\/em>",
-=======
             "subheading": "<em>Tagline</em>",
->>>>>>> 68c2917b
             "heading": "Example heading",
             "link": "",
             "invert_subheading_heading": false,
@@ -347,11 +316,7 @@
         "image-2": {
           "type": "image",
           "settings": {
-<<<<<<< HEAD
-            "subheading": "<em>Tagline<\/em>",
-=======
             "subheading": "<em>Tagline</em>",
->>>>>>> 68c2917b
             "heading": "Example heading",
             "link": "",
             "invert_subheading_heading": false,
@@ -373,11 +338,7 @@
         "image-3": {
           "type": "image",
           "settings": {
-<<<<<<< HEAD
-            "subheading": "<em>Tagline<\/em>",
-=======
             "subheading": "<em>Tagline</em>",
->>>>>>> 68c2917b
             "heading": "Example heading",
             "link": "",
             "invert_subheading_heading": false,
@@ -399,11 +360,7 @@
         "image-4": {
           "type": "image",
           "settings": {
-<<<<<<< HEAD
-            "subheading": "<em>Tagline<\/em>",
-=======
             "subheading": "<em>Tagline</em>",
->>>>>>> 68c2917b
             "heading": "Example heading",
             "link": "",
             "invert_subheading_heading": true,
@@ -436,11 +393,7 @@
         "heading_alignment": "text-left md:items-end md:flex-row",
         "heading_tag": "h2",
         "subheading": "",
-<<<<<<< HEAD
-        "description": "<p>Share information about your brand with your customers. Describe a product, make announcements, or welcome customers to your store.<\/p>",
-=======
         "description": "<p>Share information about your brand with your customers. Describe a product, make announcements, or welcome customers to your store.</p>",
->>>>>>> 68c2917b
         "button_label": "View more",
         "button_link": "",
         "button_external": false,
@@ -487,11 +440,7 @@
         "text": {
           "type": "text",
           "settings": {
-<<<<<<< HEAD
-            "text": "<p>Share information about your brand with your customers. Describe a product, make announcements, or welcome customers to your store.<\/p>",
-=======
             "text": "<p>Share information about your brand with your customers. Describe a product, make announcements, or welcome customers to your store.</p>",
->>>>>>> 68c2917b
             "text_font": "body",
             "text_size": "subtext-md",
             "text_max_size": 32,
@@ -543,11 +492,7 @@
         "text": {
           "type": "text",
           "settings": {
-<<<<<<< HEAD
-            "text": "<strong>Free shipping and returns<\/strong>",
-=======
             "text": "<strong>Free shipping and returns</strong>",
->>>>>>> 68c2917b
             "text_size": 160,
             "text_font": "body",
             "highlighted_text": "none",
@@ -600,11 +545,7 @@
         "text": {
           "type": "text",
           "settings": {
-<<<<<<< HEAD
-            "text": "<p>Share information about your brand with your customers. Describe a product, make announcements, or welcome customers to your store.<\/p>",
-=======
             "text": "<p>Share information about your brand with your customers. Describe a product, make announcements, or welcome customers to your store.</p>",
->>>>>>> 68c2917b
             "text_font": "body",
             "text_size": "subtext-md",
             "text_max_size": 32,
@@ -660,11 +601,7 @@
             "iwidth": "custom",
             "icon_width": 24,
             "heading": "Collapsible row 1",
-<<<<<<< HEAD
-            "content": "<p>Collapsible content 1<\/p>",
-=======
             "content": "<p>Collapsible content 1</p>",
->>>>>>> 68c2917b
             "metafields": ""
           }
         },
@@ -675,11 +612,7 @@
             "iwidth": "custom",
             "icon_width": 24,
             "heading": "Collapsible row 2",
-<<<<<<< HEAD
-            "content": "<p>Collapsible content 2<\/p>",
-=======
             "content": "<p>Collapsible content 2</p>",
->>>>>>> 68c2917b
             "metafields": ""
           }
         },
@@ -690,11 +623,7 @@
             "iwidth": "custom",
             "icon_width": 24,
             "heading": "Collapsible row 3",
-<<<<<<< HEAD
-            "content": "<p>Collapsible content 3<\/p>",
-=======
             "content": "<p>Collapsible content 3</p>",
->>>>>>> 68c2917b
             "metafields": ""
           }
         },
@@ -705,11 +634,7 @@
             "iwidth": "custom",
             "icon_width": 24,
             "heading": "Collapsible row 4",
-<<<<<<< HEAD
-            "content": "<p>Collapsible content 4<\/p>",
-=======
             "content": "<p>Collapsible content 4</p>",
->>>>>>> 68c2917b
             "metafields": ""
           }
         }
@@ -759,11 +684,7 @@
           "type": "question",
           "settings": {
             "title": "Frequently asked question",
-<<<<<<< HEAD
-            "text": "<p>Use this text to answer questions in as much detail as possible for your customers.<\/p>",
-=======
             "text": "<p>Use this text to answer questions in as much detail as possible for your customers.</p>",
->>>>>>> 68c2917b
             "highlighted_text": "none",
             "highlighted_scribble": "circle"
           }
@@ -772,11 +693,7 @@
           "type": "question",
           "settings": {
             "title": "Frequently asked question",
-<<<<<<< HEAD
-            "text": "<p>Use this text to answer questions in as much detail as possible for your customers.<\/p>",
-=======
             "text": "<p>Use this text to answer questions in as much detail as possible for your customers.</p>",
->>>>>>> 68c2917b
             "highlighted_text": "none",
             "highlighted_scribble": "circle"
           }
@@ -785,11 +702,7 @@
           "type": "question",
           "settings": {
             "title": "Frequently asked question",
-<<<<<<< HEAD
-            "text": "<p>Use this text to answer questions in as much detail as possible for your customers.<\/p>",
-=======
             "text": "<p>Use this text to answer questions in as much detail as possible for your customers.</p>",
->>>>>>> 68c2917b
             "highlighted_text": "none",
             "highlighted_scribble": "circle"
           }
@@ -798,11 +711,7 @@
           "type": "question",
           "settings": {
             "title": "Frequently asked question",
-<<<<<<< HEAD
-            "text": "<p>Use this text to answer questions in as much detail as possible for your customers.<\/p>",
-=======
             "text": "<p>Use this text to answer questions in as much detail as possible for your customers.</p>",
->>>>>>> 68c2917b
             "highlighted_text": "none",
             "highlighted_scribble": "circle"
           }
@@ -811,11 +720,7 @@
           "type": "question",
           "settings": {
             "title": "Frequently asked question",
-<<<<<<< HEAD
-            "text": "<p>Use this text to answer questions in as much detail as possible for your customers.<\/p>",
-=======
             "text": "<p>Use this text to answer questions in as much detail as possible for your customers.</p>",
->>>>>>> 68c2917b
             "highlighted_text": "none",
             "highlighted_scribble": "circle"
           }
@@ -824,11 +729,7 @@
           "type": "contact",
           "settings": {
             "heading": "Didn’t find your answer?",
-<<<<<<< HEAD
-            "text": "<p>Don't hestitate to contact us<\/p>",
-=======
             "text": "<p>Don't hestitate to contact us</p>",
->>>>>>> 68c2917b
             "show_phone": false,
             "avatar_height": 60,
             "highlighted_text": "none",
@@ -852,11 +753,7 @@
         "heading_alignment": "text-left md:items-end md:flex-row",
         "heading_tag": "h2",
         "subheading": "",
-<<<<<<< HEAD
-        "description": "<p>Please read our <a href=\"#\" title=\"FAQ's\">FAQs<\/a> page to find out more.<\/p>",
-=======
         "description": "<p>Please read our <a href=\"#\" title=\"FAQ's\">FAQs</a> page to find out more.</p>",
->>>>>>> 68c2917b
         "button_label": "",
         "button_link": "",
         "button_external": false,
